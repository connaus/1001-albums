from dataclasses import dataclass, field
from datetime import timedelta
from pathlib import Path
import pandas as pd
from cfg.cfg import Config
import cfg.schema as sch


@dataclass
class Album:

    key: int
    album_title: str
    artist: str
    previous_listened: bool
    listened: bool
    release_date: int
    total_time_s: int
    comments: str = ""
    listen_again: str | None = None
    tracks: int = 1
    genres: list[str] = field(default_factory=list)
    musicians: list[str] = field(default_factory=list)
    producers: list[str] = field(default_factory=list)
    writers: list[str] = field(default_factory=list)
    arrangers: list[str] = field(default_factory=list)

    @property
    def album_number(self) -> int:
        return self.key + 1

    @album_number.setter
    def album_number(self, x: int) -> None:
        x = int(x)
        self.key = x - 1

    @property
    def total_time(self) -> timedelta:
        return timedelta(seconds=self.total_time_s)

    @total_time.setter
    def total_time(self, x: timedelta):
        self.total_time_s = x.seconds

    @property
    def hours(self) -> int:
        """returns the number of hours that the album lasts for"""
        return self.total_time.seconds // 3600

    @property
    def minutes(self) -> int:
        """returns the number of minutes past the hour that the album lasts for
        will always be less than 60"""
        m = self.total_time.seconds - (3600 * self.hours)
        return m // 60

    @property
    def seconds(self) -> int:
        """returns the number of seconds past the minute that the album lasts for
        will always be less than 60"""
        s = self.total_time.seconds - (3600 * self.hours) - (60 * self.minutes)
        return s

    def personnel(
        self, arrangers: bool = True, writers: bool = True, producers: bool = True
    ) -> list[str]:
        p = [*self.musicians]
        if arrangers:
            p += self.arrangers
        if writers:
            p += self.writers
        if producers:
            p += self.producers
        p = list(set(p))
        p.sort()
        return p

    def personnel_role(self, person: str) -> str:
        if person in self.musicians:
            return "musician"
        if person in self.producers:
            return "producer"
        if person in self.arrangers:
            return "arranger"
        if person in self.writers:
            return "writer"
        return "Unknown"

    def album_details(self) -> dict[str, str | int | list[str]]:
        return {
            sch.Album.key: self.key,
            sch.Album.album_title: self.album_title,
            sch.Album.artist: self.artist,
            sch.Album.release_date: self.release_date,
            sch.Album.total_time_s: self.total_time_s,
            sch.Album.tracks: int(self.tracks),
            sch.Album.genres: self.genres,
<<<<<<< HEAD
            sch.Album.musicians: list(set(self.musicians)),
            sch.Album.producers: list(set(self.producers)),
            sch.Album.writers: list(set(self.writers)),
            sch.Album.arrangers: list(set(self.arrangers)),
=======
            sch.Album.musicians: sorted(list(set(self.musicians))),
            sch.Album.producers: sorted(list(set(self.producers))),
            sch.Album.writers: sorted(list(set(self.writers))),
            sch.Album.arrangers: sorted(list(set(self.arrangers))),
>>>>>>> bf5187d7
        }

    def personal_details(self) -> dict[str, str | int | bool | None]:
        return {
            sch.PersonalData.key: self.key,
            sch.PersonalData.listened: self.listened,
            sch.PersonalData.previous_listened: self.previous_listened,
            sch.PersonalData.comments: self.comments,
            sch.PersonalData.listen_again: self.listen_again,
        }


def load_albums(cfg: Config) -> list[Album]:
    albums = pd.read_json(Path(cfg.data.album_data_json_path), orient="records")
    personal = pd.read_json(Path(cfg.data.personal_data_json_path), orient="records")
    albums[sch.Album.total_time_s] = albums[sch.Album.total_time_s].fillna(0)

    data = albums.merge(personal, on=sch.Album.key)
    return [Album(**row) for row in data.to_dict("records")]  # type: ignore (arguemnts are of type string, not Hashable)<|MERGE_RESOLUTION|>--- conflicted
+++ resolved
@@ -95,17 +95,10 @@
             sch.Album.total_time_s: self.total_time_s,
             sch.Album.tracks: int(self.tracks),
             sch.Album.genres: self.genres,
-<<<<<<< HEAD
-            sch.Album.musicians: list(set(self.musicians)),
-            sch.Album.producers: list(set(self.producers)),
-            sch.Album.writers: list(set(self.writers)),
-            sch.Album.arrangers: list(set(self.arrangers)),
-=======
             sch.Album.musicians: sorted(list(set(self.musicians))),
             sch.Album.producers: sorted(list(set(self.producers))),
             sch.Album.writers: sorted(list(set(self.writers))),
             sch.Album.arrangers: sorted(list(set(self.arrangers))),
->>>>>>> bf5187d7
         }
 
     def personal_details(self) -> dict[str, str | int | bool | None]:
