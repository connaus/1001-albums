--- conflicted
+++ resolved
@@ -77,14 +77,11 @@
     key: int | None = None
     x: float | None = None
     y: float | None = None
-<<<<<<< HEAD
 
     @property
     def single_node(self) -> LinkingNode:
         """returns a single node of the group."""
         return self.node[0]
-=======
->>>>>>> 0ac2093c
 
     @property
     def name(self) -> str:
@@ -100,7 +97,6 @@
     def num_connections(self) -> int:
         return len(self.albums)
 
-<<<<<<< HEAD
     @property
     def group_info(self) -> pd.DataFrame:
         """returns a dataframe with info about the group for the bar cahrts"""
@@ -134,10 +130,6 @@
         if self.adjacencies is None:
             return None
         return len(self.adjacencies)
-=======
-    def album_role(self, album_title: str) -> str:
-        return self.people[0].album_role(album_title)
->>>>>>> 0ac2093c
 
     @property
     def group_info(self) -> pd.DataFrame:
@@ -174,7 +166,6 @@
         self.config: Config = st.session_state.config
         self._adjacencies: dict[str, list[str]] | None = None
         self._albums: list[NetworkAlbum] | None = None
-<<<<<<< HEAD
         self._all_links: list[LinkingNode] = []
         self._linking_groups: list[Group] | None = None
         self._graph: nx.Graph | None = None
@@ -228,63 +219,6 @@
     def non_album_nodes(self) -> list[LinkingNode]:
         """returns a list of all of the nodes attached to any album"""
         raise NotImplementedError("This must be impleneted in the child class")
-=======
-        self._all_personnel: list[Person] = []
-        self._linking_groups: list[Group] | None = None
-        self._graph: nx.Graph | None = None
-        self._album_connections: pd.DataFrame | None = None
-
-    @property
-    def adjacencies(self) -> dict[str, list[str]]:
-        """returns a dictionary of the adjacencies of the graph. the key is the name of a node, and the value is a list of nodes it is linked to"""
-        if self._graph is None:
-            return {}
-        if self._adjacencies is not None:
-            return self._adjacencies
-        self._adjacencies = {
-            node_name: [link for link in adjacencies]
-            for node_name, adjacencies in self.graph.adjacency()
-        }
-        return self._adjacencies
-
-    @property
-    def albums(self) -> list[NetworkAlbum]:
-        if self._graph is None:
-            return [
-                NetworkAlbum(**album.__dict__)
-                for album in st.session_state.albums
-                if album.personnel()
-            ]
-        if self._albums is not None:
-            return self._albums
-
-        self._albums = []
-        for album in st.session_state.albums:
-            if not album.personnel():
-                continue
-            x, y = self.graph.nodes[album.album_title]["pos"]
-            self._albums.append(
-                NetworkAlbum(
-                    **album.__dict__,
-                    x=x,
-                    y=y,
-                    adjacencies=self.adjacencies[album.album_title],
-                )
-            )
-        return self._albums
-
-    @property
-    def all_personnel(self) -> list[Person]:
-        """returns a list of all of the people attached to any album"""
-        if self._all_personnel:
-            return self._all_personnel
-        person_dict = defaultdict(list)
-        for album in self.albums:
-            for person in album.personnel():
-                person_dict[person].append(album)
-        self._all_personnel = [Person(name, person_dict[name]) for name in person_dict]
-        return self._all_personnel
->>>>>>> 0ac2093c
 
     @property
     def linking_groups(self) -> list[Group]:
@@ -292,17 +226,11 @@
         # return the saved list, if there is one
         if self._linking_groups is not None:
             return self._linking_groups
-<<<<<<< HEAD
 
         # if not, calculate the list of linking groups
         self.non_album_nodes.sort(key=lambda x: x.album_key)
 
-=======
-
-        # if not, calculate the list of linking groups
-        self.all_personnel.sort(key=lambda x: x.album_key)
-
->>>>>>> 0ac2093c
+
         linking_groups = []
         i = 1
         for _, group in groupby(self.non_album_nodes, key=lambda x: x.album_key):
@@ -335,11 +263,7 @@
     def album_connections(self) -> pd.DataFrame:
         """returns a dataframe with three columns:
         Album: This is an album that is connected to at least one other album
-<<<<<<< HEAD
         Connected Album: an album with at least one node connecting the two albums
-=======
-        Connected Album: an album with at least one person connecting the two albums
->>>>>>> 0ac2093c
         Count: This is 1"""
         if self._album_connections is not None:
             return self._album_connections
@@ -389,7 +313,6 @@
         self._graph = G
 
 
-<<<<<<< HEAD
 class PersonelNetowrkGraph(NetworkGraph):
     """A network graph with the album personel as the nodes"""
 
@@ -441,13 +364,6 @@
 
     def __init__(self, network_graph: PersonelNetowrkGraph) -> None:
         self.config = network_graph.config
-=======
-class NetworkLines:
-    """A class that stores the data for the lines in the network graph"""
-
-    def __init__(self, config: Config, network_graph: NetworkGraph) -> None:
-        self.config = config
->>>>>>> 0ac2093c
         self.network_graph = network_graph
         self._edge_details: list[dict[str, str]] = []
         self._scatter_plots: list[go.Scatter] | None = None
@@ -458,15 +374,9 @@
             return self._edge_details
         for _, edge in enumerate(self.network_graph.graph.edges()):
             album_title, group_name = edge
-<<<<<<< HEAD
             group = self.network_graph.group_from_name(group_name)
             if isinstance(group.single_node, Person):
                 role = group.single_node.album_role(album_title)
-=======
-            role = self.network_graph.group_from_name(group_name).album_role(
-                album_title
-            )
->>>>>>> 0ac2093c
             self._edge_details.append(
                 {
                     "album_title": album_title,
@@ -531,7 +441,6 @@
             )
 
 
-<<<<<<< HEAD
 class GenreNetworkLines:
     """A class that stores the data for the lines in the network graph where the nodes are Genre"""
 
@@ -611,13 +520,6 @@
 
     def __init__(self, network_graph: NetworkGraph) -> None:
         self.config = network_graph.config
-=======
-class AlbumPoints:
-    """A class that stores the data for the lines in the network graph"""
-
-    def __init__(self, config: Config, network_graph: NetworkGraph) -> None:
-        self.config = config
->>>>>>> 0ac2093c
         self.network_graph = network_graph
         self._album_info: list[dict[str, int | str]] = []
         self._scatter_plot: go.Scatter | None = None
@@ -721,19 +623,12 @@
         self.scatter_plot.marker = self.default_marker
 
 
-<<<<<<< HEAD
 class NonAlbumPoints:
     """A class that stores the data for the lines in the network graph"""
 
     def __init__(self, network_graph: NetworkGraph) -> None:
         self.config = network_graph.config
-=======
-class PersonelPoints:
-    """A class that stores the data for the lines in the network graph"""
-
-    def __init__(self, config: Config, network_graph: NetworkGraph) -> None:
-        self.config = config
->>>>>>> 0ac2093c
+
         self.network_graph = network_graph
         self._scatter_plot: go.Scatter | None = None
 
@@ -758,7 +653,6 @@
             self._scatter_plot["x"] += tuple([group.x])  # type: ignore
             self._scatter_plot["y"] += tuple([group.y])  # type: ignore
             node_info = group.name
-<<<<<<< HEAD
             if len(group.node) > 1:
                 node_info += f" ({len(group.node)} people)"
                 if len(group.node) < 6:
@@ -772,17 +666,6 @@
             else:
                 for album in group.albums:
                     node_info += f"<br>{album.album_title}."
-=======
-            if len(group.people) > 1:
-                node_info += f" ({len(group.people)} people)"
-                if len(group.people) < 6:
-                    for person in group.people:
-                        node_info += f"<br>{person.name}"
-            for album in group.albums:
-                role = group.album_role(album.album_title)
-                colour = self.config.network_graph.connection_colourmap[role]
-                node_info += f"<br>{album.album_title}: <span style='color:{colour}'>{role}</span>."
->>>>>>> 0ac2093c
             self._scatter_plot["text"] += tuple([node_info])  # type: ignore
 
         return self._scatter_plot
@@ -795,7 +678,6 @@
         for group in self.network_graph.linking_groups:
             album_names = [album.album_title for album in group.albums]
             if highlight_album in album_names:
-<<<<<<< HEAD
                 if isinstance(group, Person):
                     people_colors.append(
                         self.config.network_graph.connection_colourmap[
@@ -807,14 +689,7 @@
                     people_colors.append(
                         self.config.network_graph.album_highlight_color
                     )
-=======
-                people_colors.append(
-                    self.config.network_graph.connection_colourmap[
-                        group.album_role(highlight_album)
-                    ]
-                    # self.config.network_graph.person_highlight_color
-                )
->>>>>>> 0ac2093c
+
                 people_size.append(self.config.network_graph.person_highlight_size)
             else:
                 people_colors.append(self.config.network_graph.person_colour)
@@ -823,22 +698,15 @@
             color=people_colors, size=people_size, opacity=1.0
         )
 
-<<<<<<< HEAD
     def default_colours(self) -> None:
         """sets the default colours for the lines"""
         self.scatter_plot.marker = dict(
-=======
-    @property
-    def default_marker(self) -> dict[str, Any]:
-        return dict(
-            symbol=self.config.network_graph.person_symbol,
->>>>>>> 0ac2093c
+
             color=self.config.network_graph.person_colour,
             size=self.config.network_graph.person_size,
             opacity=1.0,
         )
 
-<<<<<<< HEAD
 
 class NetworkPlots:
 
@@ -850,22 +718,6 @@
         self.network_lines = network_lines
         self.album_scatter = AlbumPoints(self.network_graph)
         self.non_album_scatter = NonAlbumPoints(self.network_graph)
-=======
-    def default_colours(self) -> None:
-        self.scatter_plot.marker = self.default_marker
-
-
-class NetworkPlots:
-
-    def __init__(self) -> None:
-        self.config: Config = st.session_state.config
-        self.network_graph = NetworkGraph()
-        self.graph = self.network_graph.graph
-        self.album_connections = self.network_graph.album_connections
-        self.network_lines = NetworkLines(self.config, self.network_graph)
-        self.album_scatter = AlbumPoints(self.config, self.network_graph)
-        self.personel_points = PersonelPoints(self.config, self.network_graph)
->>>>>>> 0ac2093c
         self._person_info: list[list[str]] = []
 
     @property
@@ -887,28 +739,18 @@
         if highlight_album is not None:
             self.album_scatter.highlight_album(highlight_albums)
             self.network_lines.highlight_album(highlight_albums)
-<<<<<<< HEAD
             self.non_album_scatter.highlight_album(highlight_albums)
         else:
             self.album_scatter.default_colours()
             self.network_lines.default_colours()
             self.non_album_scatter.default_colours()
-=======
-            self.personel_points.highlight_album(highlight_albums)
-        else:
-            self.album_scatter.default_colours()
-            self.network_lines.default_colours()
-            self.personel_points.default_colours()
->>>>>>> 0ac2093c
+
 
         return go.Figure(
             data=[
                 *self.network_lines.scatter_plots,
-<<<<<<< HEAD
                 self.non_album_scatter.scatter_plot,
-=======
-                self.personel_points.scatter_plot,
->>>>>>> 0ac2093c
+
                 self.album_scatter.scatter_plot,
             ],
             layout=go.Layout(
@@ -923,7 +765,6 @@
             ),
         )
 
-<<<<<<< HEAD
     def top_nodes(self) -> go.Figure:
         """creates a bar plot of the top 30 people with the most connections"""
         nodes = self.network_graph.linking_groups.copy()
@@ -932,14 +773,7 @@
         data = pd.concat([group.group_info for group in nodes])
         if "Role" not in data.columns:
             data["Role"] = "unknown"
-=======
-    def top_people(self) -> go.Figure:
-        """creates a bar plot of the top 30 people with the most connections"""
-        people = self.network_graph.linking_groups.copy()
-        people.sort(key=lambda x: x.num_connections, reverse=True)
-        people = people[:30]
-        data = pd.concat([group.group_info for group in people])
->>>>>>> 0ac2093c
+
         return px.bar(
             data,
             x="Count",
@@ -948,17 +782,11 @@
             title="Top 30 People with the Most Connections",
             color_discrete_map=self.config.network_graph.connection_colourmap,
             orientation="h",
-<<<<<<< HEAD
             hover_data=[col for col in data.columns if col != "Count"],
             category_orders={
                 "Person": [group.name for group in nodes],
                 # "Role": ["musician", "producer", "arranger", "writer", "unknown"],
-=======
-            hover_data=["Person", "Album", "Role"],
-            category_orders={
-                "Person": [group.name for group in people],
-                "Role": ["musician", "producer", "arranger", "writer", "unknown"],
->>>>>>> 0ac2093c
+
             },
             height=800,
         )
