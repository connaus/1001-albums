--- conflicted
+++ resolved
@@ -165,7 +165,6 @@
             )
         network_plots: NetworkPlots = st.session_state.genre_network
 
-<<<<<<< HEAD
     left, right = st.columns([1, 3])
     left.markdown("")
     left.markdown("")
@@ -185,29 +184,7 @@
 
     st.plotly_chart(people)
 
-=======
-
-    left, right = st.columns([1, 3])
-    left.markdown("")
-    left.markdown("")
-    left.button(
-        "Refresh Graph", on_click=lambda: network_plots.network_graph.create_graph()
-    )
-    highlight_album = right.selectbox(
-        "Highlight album",
-        [album.album_title for album in network_plots.network_graph.albums],
-        index=None,
-        placeholder="Select album...",
-    )
-    fig = network_plots.network_plot(highlight_album)
-    st.plotly_chart(fig)
-
-    people = network_plots.top_nodes()
-
-
-    st.plotly_chart(people)
-
->>>>>>> af9c1a74
+
     album_bar = network_plots.top_albums()
 
     st.plotly_chart(album_bar)
